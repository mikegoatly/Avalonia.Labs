--- conflicted
+++ resolved
@@ -15,19 +15,16 @@
   </ItemGroup>
 
   <ItemGroup>
-<<<<<<< HEAD
     <PackageReference Include="Avalonia" Version="11.0.0-rc1.1" />
     <PackageReference Include="Avalonia.Themes.Fluent" Version="11.0.0-rc1.1" />
     <PackageReference Include="Avalonia.ReactiveUI" Version="11.0.0-rc1.1" />
     <!--Condition below is needed to remove Avalonia.Diagnostics package from build output in Release configuration.-->
     <PackageReference Condition="'$(Configuration)' == 'Debug'" Include="Avalonia.Diagnostics" Version="11.0.0-rc1.1" />
-=======
     <PackageReference Include="Avalonia" Version="$(AvaloniaVersion)" />
     <PackageReference Include="Avalonia.Themes.Fluent" Version="$(AvaloniaVersion)" />
     <PackageReference Include="Avalonia.ReactiveUI" Version="$(AvaloniaVersion)" />
     <!--Condition below is needed to remove Avalonia.Diagnostics package from build output in Release configuration.-->
     <PackageReference Condition="'$(Configuration)' == 'Debug'" Include="Avalonia.Diagnostics" Version="$(AvaloniaVersion)" />
->>>>>>> 78b3f6d1
   </ItemGroup>
 
   <ItemGroup>
